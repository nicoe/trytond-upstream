.. Trytond documentation master file. You can adapt this file
   completely to your liking, but it should at least contain the root
   `toctree` directive.

:tocdepth: 2

Tryton Server
#############

Contents:

.. toctree::
   :maxdepth: 2

   introduction
   installation
   models
   views
   modules
   wizards
   reports
   workflows
   unittest
<<<<<<< HEAD
   protocols
=======
   protocols

Indices and tables
******************

* :ref:`genindex`
* :ref:`modindex`
* :ref:`search`
>>>>>>> 18e1f7cb
<|MERGE_RESOLUTION|>--- conflicted
+++ resolved
@@ -21,15 +21,4 @@
    reports
    workflows
    unittest
-<<<<<<< HEAD
-   protocols
-=======
-   protocols
-
-Indices and tables
-******************
-
-* :ref:`genindex`
-* :ref:`modindex`
-* :ref:`search`
->>>>>>> 18e1f7cb
+   protocols